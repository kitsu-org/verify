--- conflicted
+++ resolved
@@ -7,323 +7,75 @@
 
 // Mock configuration
 const mockConfig: IConfig = {
-    environment: "debug",
-    misskey: { url: "https://mockMisskey.com", key: "mockKey" },
-    stripe: { secret_key: "mockStripeKey" },
-    websockets: { port: 3000, host: "0.0.0.0" },
-    ngrok: { token: "mockNgrokToken" },
-    logging: {
-        level: "debug",
-    },
+	environment: "debug",
+	misskey: { url: "https://mockMisskey.com", key: "mockKey" },
+	stripe: { secret_key: "mockStripeKey" },
+	websockets: { port: 3000, host: "0.0.0.0" },
+	ngrok: { token: "mockNgrokToken" },
+	logging: {
+		level: "debug",
+	},
 };
 
 // Mocks
 const apiRequestMock = jest.fn();
 const apiMock = jest.fn(() => ({
-    request: apiRequestMock,
+	request: apiRequestMock,
 }));
 
 const stripeMock = {
-    identity: {
-        verificationSessions: {
-            create: jest.fn(),
-            retrieve: jest.fn(),
-            redact: jest.fn(),
-        },
-    },
-    webhookEndpoints: {
-        create: jest.fn(),
-    },
+	identity: {
+		verificationSessions: {
+			create: jest.fn(),
+			retrieve: jest.fn(),
+			redact: jest.fn(),
+		},
+	},
+	webhookEndpoints: {
+		create: jest.fn(),
+	},
 };
 
 mock.module("stripe", () => ({
-    Stripe: jest.fn(() => stripeMock),
+	Stripe: jest.fn(() => stripeMock),
 }));
 
 mock.module("misskey-js", () => ({
-    api: {
-        APIClient: apiMock,
-    },
+	api: {
+		APIClient: apiMock,
+	},
 }));
 
 mock.module("@ngrok/ngrok", () => ({
-    forward: jest
-        .fn()
-        .mockResolvedValue({ url: () => "https://mockngrok.com" }),
+	forward: jest.fn().mockResolvedValue({ url: () => "https://mockngrok.com" }),
 }));
 
 let system: AgeVerificationSystem;
 
 beforeAll(async () => {
-    // Setup mocks for different Misskey API calls
-    // biome-ignore lint/suspicious/noExplicitAny: In tests
-    apiRequestMock.mockImplementation((type: string, params: any) => {
-        switch (type) {
-            case "i":
-                return Promise.resolve({ username: "testUser" });
-            case "users/show":
-                return Promise.resolve({
-                    id: params.userId,
-                    moderationNote: "ADM-ID/minor",
-                });
-            case "admin/update-user-note":
-                return Promise.resolve();
-            default:
-                return Promise.reject(new Error("Unexpected API call"));
-        }
-    });
-
-    system = new AgeVerificationSystem(mockConfig);
-    await system.initialize();
+	// Setup mocks for different Misskey API calls
+	// biome-ignore lint/suspicious/noExplicitAny: In tests
+	apiRequestMock.mockImplementation((type: string, params: any) => {
+		switch (type) {
+			case "i":
+				return Promise.resolve({ username: "testUser" });
+			case "users/show":
+				return Promise.resolve({
+					id: params.userId,
+					moderationNote: "ADM-ID/minor",
+				});
+			case "admin/update-user-note":
+				return Promise.resolve();
+			default:
+				return Promise.reject(new Error("Unexpected API call"));
+		}
+	});
+
+	system = new AgeVerificationSystem(mockConfig);
+	await system.initialize();
 });
 
 describe("AgeVerificationSystem", () => {
-<<<<<<< HEAD
-    test("initialization", () => {
-        expect(apiMock).toHaveBeenCalledWith({
-            origin: mockConfig.misskey.url,
-            credential: mockConfig.misskey.key,
-        });
-        expect(Stripe).toHaveBeenCalledWith(mockConfig.stripe.secret_key, {
-            apiVersion: "2024-06-20",
-        });
-        expect(apiRequestMock).toHaveBeenCalledWith("i", {});
-    });
-
-    test("setupTunnel", () => {
-        expect(stripeMock.webhookEndpoints.create).toHaveBeenCalledWith({
-            enabled_events: [
-                "identity.verification_session.verified",
-                "identity.verification_session.requires_input",
-            ],
-            url: "https://mockngrok.com/callback",
-        });
-    });
-
-    test("WebSocket connection", (done) => {
-        const ws = new WebSocket(
-            `ws://localhost:${mockConfig.websockets.port}/websockets?identity=testUser`,
-        );
-
-        ws.on("open", () => {
-            expect(ws.readyState).toBe(WebSocket.OPEN);
-            ws.close();
-            done();
-        });
-
-        ws.on("error", (error) => {
-            done(error);
-        });
-    });
-
-    test("WebSocket message handling - Verify request", (done) => {
-        stripeMock.identity.verificationSessions.create.mockResolvedValue({
-            client_secret: "mock_client_secret",
-        });
-
-        const ws = new WebSocket(
-            `ws://localhost:${mockConfig.websockets.port}/websockets?identity=testUser`,
-        );
-
-        ws.on("open", () => {
-            ws.send(JSON.stringify({ type: MessageTypes.Verify }));
-        });
-
-        ws.on("message", (data) => {
-            const message = JSON.parse(data.toString());
-            if (message.type === MessageTypes.Connected) {
-                return;
-            }
-            expect(message.type).toBe(MessageTypes.StripeSession);
-            expect(message.data).toBe("mock_client_secret");
-            expect(
-                stripeMock.identity.verificationSessions.create,
-            ).toHaveBeenCalledWith({
-                type: "document",
-                metadata: { identity: "testUser" },
-            });
-            ws.close();
-            done();
-        });
-
-        ws.on("error", (error) => {
-            done(error);
-        });
-    });
-
-    test("Stripe callback handling - Verified session", async () => {
-        const mockSession = {
-            id: "mockSessionId",
-            status: "verified",
-            metadata: { identity: "testUser" },
-        };
-
-        stripeMock.identity.verificationSessions.retrieve.mockResolvedValue(
-            mockSession,
-        );
-        stripeMock.identity.verificationSessions.redact.mockResolvedValue({});
-
-        const response = await fetch("http://localhost:3000/callback", {
-            method: "POST",
-            headers: { "Content-Type": "application/json" },
-            body: JSON.stringify({
-                type: "identity.verification_session.verified",
-                data: { object: { id: "mockSessionId" } },
-            }),
-        });
-
-        expect(response.status).toBe(200);
-        const responseBody = await response.json();
-        expect(responseBody).toEqual({ understood: true });
-
-        expect(
-            stripeMock.identity.verificationSessions.retrieve,
-        ).toHaveBeenCalledWith("mockSessionId");
-        expect(
-            stripeMock.identity.verificationSessions.redact,
-        ).toHaveBeenCalledWith("mockSessionId");
-        expect(apiRequestMock).toHaveBeenCalledWith("users/show", {
-            userId: "testUser",
-        });
-        expect(apiRequestMock).toHaveBeenCalledWith("admin/update-user-note", {
-            userId: "testUser",
-            text: "ADM-ID/Verified - mockSessionId",
-        });
-    });
-
-    test("Signup request handling", async () => {
-        const response = await fetch("http://localhost:3000/api/signup");
-        expect(response.status).toBe(400);
-        const responseBody = await response.json();
-        expect(responseBody).toEqual({
-            statusCode: 400,
-            error: "Verification Required",
-            message:
-                "You're in a location that requires ID Verification. To sign up, visit verify.kitsunes.gay.",
-        });
-    });
-
-    test("Error handling - Consent Declined", (done) => {
-        stripeMock.identity.verificationSessions.retrieve.mockResolvedValue({
-            last_error: { code: "consent_declined" },
-        });
-        const ws = new WebSocket(
-            `ws://localhost:${mockConfig.websockets.port}/websockets?identity=testUser`,
-        );
-        ws.on("open", () => {
-            ws.send(
-                JSON.stringify({
-                    type: MessageTypes.StripeError,
-                    data: { code: "consent_declined" },
-                }),
-            );
-        });
-        ws.on("message", (data) => {
-            const message = JSON.parse(data.toString());
-            if (message.type === MessageTypes.Connected) {
-                return;
-            }
-            expect(message.type).toBe(MessageTypes.VerificationFailed);
-            expect(message.data.reason).toBe("noconsent");
-            ws.close();
-            done();
-        });
-    });
-
-    test("Error handling - Underaged User", (done) => {
-        stripeMock.identity.verificationSessions.retrieve.mockResolvedValue({
-            last_error: { code: "under_supported_age" },
-        });
-
-        const ws = new WebSocket(
-            `ws://localhost:${mockConfig.websockets.port}/websockets?identity=testUser`,
-        );
-
-        ws.on("open", () => {
-            ws.send(
-                JSON.stringify({
-                    type: MessageTypes.StripeError,
-                    data: { code: "under_supported_age" },
-                }),
-            );
-        });
-
-        ws.on("message", (data) => {
-            const message = JSON.parse(data.toString());
-            if (message.type === MessageTypes.Connected) {
-                return;
-            }
-            expect(message.type).toBe(MessageTypes.VerificationFailed);
-            expect(message.data.reason).toBe("underage");
-            expect(apiRequestMock).toHaveBeenCalledWith("users/show", {
-                userId: "testUser",
-            });
-            expect(apiRequestMock).toHaveBeenCalledWith(
-                "admin/update-user-note",
-                {
-                    userId: "testUser",
-                    text: "susp/minor\nADM-ID/Perm",
-                },
-            );
-            ws.close();
-            done();
-        });
-
-        ws.on("error", (error) => {
-            done(error);
-        });
-    });
-
-    test("Stripe done handling - Requires input", (done) => {
-        stripeMock.identity.verificationSessions.retrieve.mockResolvedValue({
-            status: "requires_input",
-        });
-
-        const ws = new WebSocket(
-            `ws://localhost:${mockConfig.websockets.port}/websockets?identity=testUser`,
-        );
-
-        ws.on("open", () => {
-            ws.send(
-                JSON.stringify({
-                    type: MessageTypes.StripeDone,
-                }),
-            );
-        });
-
-        ws.on("message", (data) => {
-            const message = JSON.parse(data.toString());
-            if (message.type === MessageTypes.Connected) {
-                return;
-            }
-            expect(message.type).toBe(MessageTypes.VerificationIncomplete);
-            ws.close();
-            done();
-        });
-
-        ws.on("error", (error) => {
-            done(error);
-        });
-    });
-
-    test("Invalid WebSocket message", (done) => {
-        const ws = new WebSocket(
-            `ws://localhost:${mockConfig.websockets.port}/websockets?identity=testUser`,
-        );
-
-        ws.on("open", () => {
-            ws.send("Invalid JSON");
-        });
-
-        ws.on("close", () => {
-            done();
-        });
-
-        ws.on("error", (error) => {
-            done(error);
-        });
-    });
-=======
 	test("initialization", () => {
 		expect(apiMock).toHaveBeenCalledWith({
 			origin: mockConfig.misskey.url,
@@ -565,5 +317,4 @@
 			done(error);
 		});
 	});
->>>>>>> 48a824d1
 });